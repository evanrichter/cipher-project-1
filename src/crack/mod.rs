//! Module for cracking ciphertexts.
//!
//! This module holds all code needed for cracking ciphertexts specifically encrypted using the
//! project encryption model: [`Encryptor`][`crate::ciphers::Encryptor`]

mod crack;
mod keylength;
mod spellcheck;

pub use crack::crack;
pub use keylength::guesses;
pub use spellcheck::spellcheck;

/// Every cracking strategy produces some plaintext along with a confidence value. If we run two
/// different strategies, both are successful (returning `Some(CrackResult)`), but the plaintexts
/// don't match, we could try to guess the correct one based on the confidence value.
<<<<<<< HEAD
///
/// ( This is the output from guessing plaintext given a keylength )
=======
#[allow(dead_code)]
>>>>>>> 0a3a6cde
#[derive(Clone)]
pub struct CrackResult {
    /// Guessed plaintext.
    pub plaintext: Vec<u8>,
    /// Confidence value associated with the plaintext on a scale of 0-100. Lower values correspond
    /// to **most confident** with 0.0 being the absolute most confident.
    ///
    /// An example way to calculate confidence would be to take the number of characters in words
    /// that needed to be "spell corrected" to a valid word in the dictionary, divided by the
    /// length of plaintext. This would
    pub confidence: f64,
}<|MERGE_RESOLUTION|>--- conflicted
+++ resolved
@@ -14,12 +14,6 @@
 /// Every cracking strategy produces some plaintext along with a confidence value. If we run two
 /// different strategies, both are successful (returning `Some(CrackResult)`), but the plaintexts
 /// don't match, we could try to guess the correct one based on the confidence value.
-<<<<<<< HEAD
-///
-/// ( This is the output from guessing plaintext given a keylength )
-=======
-#[allow(dead_code)]
->>>>>>> 0a3a6cde
 #[derive(Clone)]
 pub struct CrackResult {
     /// Guessed plaintext.
